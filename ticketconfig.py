--- conflicted
+++ resolved
@@ -65,16 +65,13 @@
             'http://munin-monitoring.org/ticket/',
             h.ReGroupFixup('.*?\((.*)\).*? Munin$')
             )
-
-<<<<<<< HEAD
+        self.providers['launchpad.net/ubuntu'] = h.TicketHtmlTitleProvider(
+            'https://bugs.launchpad.net/ubuntu/+bug/',
+            h.ReGroupFixup('Bug #[0-9]+ "(.*)" : Bugs :')
+            )
         self.providers['bugzilla.redhat.com'] = h.TicketHtmlTitleProvider(
             'https://bugzilla.redhat.com/show_bug.cgi?id=',
             h.ReGroupFixup('Bug [0-9]+ .ndash; (.*)$')
-=======
-        self.providers['launchpad.net/ubuntu'] = h.TicketHtmlTitleProvider(
-            'https://bugs.launchpad.net/ubuntu/+bug/',
-            h.ReGroupFixup('Bug #[0-9]+ "(.*)" : Bugs :')
->>>>>>> c3cd36fa
             )
 
         self.channels = {}
@@ -84,14 +81,10 @@
 
         self._add('#ooni', '(?<!\w)(?:PR#|https://github.com/TheTorProject/ooni-probe/pull/)([0-9]+)(?:(?=\W)|$)', self.providers['github.com-tor-ooni-probe-pull'])
 
-<<<<<<< HEAD
         self._add('#munin', '(?<!\w)[dD](?:eb)?(?:ian)?#([0-9]{4,})(?:(?=\W)|$)', self.providers['bugs.debian.org'])
-=======
-        self._add('#munin', '(?<!\w)[dD]eb(?:ian)?#([0-9]{4,})(?:(?=\W)|$)', self.providers['bugs.debian.org'])
-        self._add('#munin', '(?<!\w)[uU]bu(?:ntu)?#([0-9]{4,})(?:(?=\W)|$)', self.providers['launchpad.net/ubuntu'])
->>>>>>> c3cd36fa
+        self._add('#munin', '(?<!\w)[uU]#([0-9]{4,})(?:(?=\W)|$)', self.providers['launchpad.net/ubuntu'])
+        self._add('#munin', '(?<!\w)[rR]#([0-9]{4,})(?:(?=\W)|$)', self.providers['bugzilla.redhat.com'])
         self._add('#munin', '(?<!\w)#([0-9]{4,})(?:(?=\W)|$)', self.providers['munin-monitoring.org'])
-        self._add('#munin', '(?<!\w)[rh]?#([0-9]{4,})(?:(?=\W)|$)', self.providers['bugzilla.redhat.com'])
 
         self._add('#tor-test', '(?<!\w)[dD]eb(?:ian)?#([0-9]{4,})(?:(?=\W)|$)', self.providers['bugs.debian.org'])
         self._add('#tor-test', '(?<!\w)#([0-9]{4,})(?:(?=\W)|$)', self.providers['munin-monitoring.org'])
